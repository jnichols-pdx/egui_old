--- conflicted
+++ resolved
@@ -56,47 +56,6 @@
 }
 
 impl<'a> TableBuilder<'a> {
-<<<<<<< HEAD
-    /// Build a table with (optional) fixed header and scrolling body.
-    ///
-    /// Cell widths are precalculated with given size hints so we can have tables like this:
-    ///
-    /// | fixed size | all available space/minimum | 30% of available width | fixed size |
-    ///
-    /// In contrast to normal egui behavior, columns/rows do *not* grow with its children!
-    /// Takes all available height, so if you want something below the table, put it in a strip.
-    ///
-    /// Rows may optionally specify a background color
-    ///
-    /// ### Example
-    /// ```
-    /// # egui::__run_test_ui(|ui| {
-    /// use egui_extras::{TableBuilder, Size};
-    /// TableBuilder::new(ui)
-    ///     .column(Size::RemainderMinimum(100.0))
-    ///     .column(Size::Absolute(40.0))
-    ///     .header(20.0, |mut header| {
-    ///         header.col(|ui| {
-    ///             ui.heading("Growing");
-    ///         });
-    ///         header.col(|ui| {
-    ///             ui.heading("Fixed");
-    ///         });
-    ///     })
-    ///     .body(|mut body| {
-    ///         body.row(30.0, Some(egui::Color32::from_rgb(255,0,255)), |mut row| {
-    ///             row.col(|ui| {
-    ///                 ui.label("first row growing cell");
-    ///             });
-    ///             row.col_clip(|ui| {
-    ///                 ui.button("action");
-    ///             });
-    ///         });
-    ///     });
-    /// # });
-    /// ```
-=======
->>>>>>> fc94655d
     pub fn new(ui: &'a mut Ui) -> Self {
         let sizing = Sizing::new();
 
@@ -152,31 +111,16 @@
             .into_lengths(available_width, self.ui.spacing().item_spacing.x);
         let ui = self.ui;
         {
-<<<<<<< HEAD
-            let mut layout = Layout::new(ui, CellDirection::Horizontal);
-            {
-                let row = TableRow {
-                    layout: &mut layout,
-                    widths: widths.clone(),
-                    striped: false,
-                    height,
-                    bg_color: None,
-                    clicked: false,
-                };
-                header(row);
-            }
-            layout.set_rect();
-=======
             let mut layout = StripLayout::new(ui, CellDirection::Horizontal);
             header(TableRow {
                 layout: &mut layout,
                 widths: &widths,
                 striped: false,
                 height,
+                bg_color: None,
                 clicked: false,
             });
             layout.allocate_rect();
->>>>>>> fc94655d
         }
 
         Table {
