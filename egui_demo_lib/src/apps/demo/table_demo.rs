use egui_extras::{Size, StripBuilder, TableBuilder};

/// Shows off a table with dynamic layout
#[cfg_attr(feature = "serde", derive(serde::Deserialize, serde::Serialize))]
#[derive(Default)]
pub struct TableDemo {
    virtual_scroll: bool,
}

impl super::Demo for TableDemo {
    fn name(&self) -> &'static str {
        "☰ Table Demo"
    }

    fn show(&mut self, ctx: &egui::Context, open: &mut bool) {
        egui::Window::new(self.name())
            .open(open)
            .resizable(true)
            .default_width(400.0)
            .show(ctx, |ui| {
                use super::View as _;
                self.ui(ui);
            });
    }
}

impl super::View for TableDemo {
    fn ui(&mut self, ui: &mut egui::Ui) {
        ui.checkbox(&mut self.virtual_scroll, "Virtual scroll demo");

        // Leave room for the source code link after the table demo:
        StripBuilder::new(ui)
            .size(Size::Remainder) // for the table
            .size(Size::Absolute(10.0)) // for the source code link
            .vertical(|mut strip| {
                strip.cell_clip(|ui| {
                    self.table_ui(ui);
                });
                strip.cell(|ui| {
                    ui.vertical_centered(|ui| {
                        ui.add(crate::__egui_github_link_file!());
                    });
                });
            });
    }
}

impl TableDemo {
    fn table_ui(&mut self, ui: &mut egui::Ui) {
        TableBuilder::new(ui)
            .striped(true)
            .column(Size::Absolute(120.0))
            .column(Size::RemainderMinimum(180.0))
            .column(Size::Absolute(100.0))
            .header(20.0, |mut header| {
                header.col(|ui| {
                    ui.heading("Left");
                });
                header.col(|ui| {
                    ui.heading("Middle");
                });
                header.col(|ui| {
                    ui.heading("Right");
                });
            })
            .body(|mut body| {
                if self.virtual_scroll {
                    body.rows(20.0, 100_000, |index, mut row| {
                        row.col(|ui| {
                            ui.label(index.to_string());
                        });
                        row.col_clip(|ui| {
                            ui.add(
                                egui::Label::new("virtual scroll, easily with thousands of rows!")
                                    .wrap(false),
                            );
                        });
                        row.col(|ui| {
                            ui.label(index.to_string());
                        });
                    });
                } else {
                    for i in 0..100 {
                        let height = match i % 8 {
                            0 => 25.0,
                            4 => 30.0,
                            _ => 20.0,
                        };
                        body.row(height, |mut row| {
                            row.col(|ui| {
                                ui.label(i.to_string());
                            });
                            row.col_clip(|ui| {
                                ui.add(
                                    egui::Label::new(
                                        format!("Normal scroll, each row can have a different height. Height: {}", height),
                                    )
                                    .wrap(false),
                                );
                            });
                            row.col(|ui| {
                                ui.label(i.to_string());
                            });
                        });
<<<<<<< HEAD
                    } else {
                        for i in 0..100 {
                            let height = match i % 8 {
                                0 => 25.0,
                                4 => 30.0,
                                _ => 20.0,
                            };
                            body.row(height, None, |mut row| {
                                row.col(|ui| {
                                    ui.label(i.to_string());
                                });
                                row.col_clip(|ui| {
                                    ui.add(
                                        Label::new(
                                            format!("Normal scroll, each row can have a different height. Height: {}", height),
                                        )
                                        .wrap(false),
                                    );
                                });
                                row.col(|ui| {
                                    ui.label(i.to_string());
                                });
                            });
                        }
=======
>>>>>>> fc94655d
                    }
                }
            });
    }
}<|MERGE_RESOLUTION|>--- conflicted
+++ resolved
@@ -86,7 +86,7 @@
                             4 => 30.0,
                             _ => 20.0,
                         };
-                        body.row(height, |mut row| {
+                        body.row(height, None, |mut row| {
                             row.col(|ui| {
                                 ui.label(i.to_string());
                             });
@@ -102,33 +102,6 @@
                                 ui.label(i.to_string());
                             });
                         });
-<<<<<<< HEAD
-                    } else {
-                        for i in 0..100 {
-                            let height = match i % 8 {
-                                0 => 25.0,
-                                4 => 30.0,
-                                _ => 20.0,
-                            };
-                            body.row(height, None, |mut row| {
-                                row.col(|ui| {
-                                    ui.label(i.to_string());
-                                });
-                                row.col_clip(|ui| {
-                                    ui.add(
-                                        Label::new(
-                                            format!("Normal scroll, each row can have a different height. Height: {}", height),
-                                        )
-                                        .wrap(false),
-                                    );
-                                });
-                                row.col(|ui| {
-                                    ui.label(i.to_string());
-                                });
-                            });
-                        }
-=======
->>>>>>> fc94655d
                     }
                 }
             });
